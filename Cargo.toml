[package]
authors = ["Jan Walter <jan@janwalter.com>"]
edition = "2018"
name = "rs_pbrt"
version = "0.9.8"
license = "MIT OR Apache-2.0"
# license-file = "LICENSE.rtf"
readme = "README.md"
repository = "https://github.com/wahn/rs_pbrt"
documentation = "https://www.rs-pbrt.org/doc/crates/rs_pbrt/index.html"
description = "Physically based rendering (PBR) with Rust"
homepage = "https://www.rs-pbrt.org"
categories = ["rendering::engine", "multimedia::images", "graphics", "command-line-utilities"]
keywords = ["graphics", "pathtracer", "pathtracing", "pbrt"]
[dependencies]
atom = "0.4.0"
atomic = "0.5.1"
blend_info = "0.2.9"
# blend_info = { path = "../blend_info" }
byteorder = "1.4.3"
clap = { version = "4.0.19", features = ["derive"] }
crossbeam = "0.8.2"
crossbeam-channel = "0.5.6"
hexf = "0.2.1"
<<<<<<< HEAD
image = "0.24.5"
=======
image = "0.24.4"
>>>>>>> 60396dcf
impl_ops = "0.1.1"
lazy_static = "1.4.0"
num = "0.4.0"
num_cpus = "1.14.0"
pbr = "1.0.4"
pest = "2.4.1"
pest_derive = "2.4.1"
ply-rs = "0.1.3"
rayon = "1.5.3"
smallvec = "1.10.0"
<<<<<<< HEAD
structopt = "0.3.26"
=======
>>>>>>> 60396dcf
strum = "0.24.1"
strum_macros = "0.24.3"
typed-arena = "2.0.1"

[[bin]]
name = "rs_pbrt"
path = "src/bin/rs_pbrt.rs"

[[bin]]
name = "parse_blend_file"
path = "src/bin/parse_blend_file.rs"<|MERGE_RESOLUTION|>--- conflicted
+++ resolved
@@ -22,11 +22,7 @@
 crossbeam = "0.8.2"
 crossbeam-channel = "0.5.6"
 hexf = "0.2.1"
-<<<<<<< HEAD
 image = "0.24.5"
-=======
-image = "0.24.4"
->>>>>>> 60396dcf
 impl_ops = "0.1.1"
 lazy_static = "1.4.0"
 num = "0.4.0"
@@ -37,10 +33,6 @@
 ply-rs = "0.1.3"
 rayon = "1.5.3"
 smallvec = "1.10.0"
-<<<<<<< HEAD
-structopt = "0.3.26"
-=======
->>>>>>> 60396dcf
 strum = "0.24.1"
 strum_macros = "0.24.3"
 typed-arena = "2.0.1"
