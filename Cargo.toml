--- conflicted
+++ resolved
@@ -27,23 +27,14 @@
 num = "0.4.0"
 num_cpus = "1.13.1"
 pbr = "1.0.4"
-<<<<<<< HEAD
 pest = "2.3.0"
 pest_derive = "2.3.0"
-=======
-pest = "2.2.1"
-pest_derive = "2.2.1"
->>>>>>> 419bb187
 ply-rs = "0.1.3"
 rayon = "1.5.3"
 smallvec = "1.9.0"
 structopt = "0.3.26"
 strum = "0.24.1"
-<<<<<<< HEAD
 strum_macros = "0.24.3"
-=======
-strum_macros = "0.24.2"
->>>>>>> 419bb187
 typed-arena = "2.0.1"
 
 [[bin]]
